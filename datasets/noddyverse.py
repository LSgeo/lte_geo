from pathlib import Path
import numpy as np
import torch
import verde as vd
from torch.utils.data import Dataset

from mlnoddy.datasets import NoddyDataset, Norm

from datasets import register
from utils import to_pixel_samples

rng = np.random.default_rng(21)


@register("noddyverse_dataset")
class HRLRNoddyverse(NoddyDataset):
    """
    Find a Noddyverse model         - super()._process
    Load the magnetic forward model - super()._process
    Normalise the GT forward model  - self.norm()
    Sample the forward model points - self._subsample()
    Grid the sampled points         - self._grid()
    Sample the grid points For LTE  - utils.to_pixel_samples()
    """

    def __init__(
        self,
        root_path=None,
        split_file=None,
        split_key=None,
        first_k=None,
        repeat=1,
        cache="none",
        **kwargs,
    ):
        self.sp = {
            "hr_line_spacing": kwargs.get("hr_line_spacing", 4),
            "sample_spacing": kwargs.get("sample_spacing", 1),
            "heading": kwargs.get("heading", "NS"),  # "EW" untested
            "noise": kwargs.get(
                "noise", {"gaussian": None, "geology": None, "levelling": None}
            ),
        }
        kwargs["model_dir"] = root_path
        self.scale = None  # init params
<<<<<<< HEAD
        self.inp_size = -1
        self.is_val = False
=======
        self.inp_size = kwargs.get("input_size", None)  # set in super init?
        self.crop = None  # set after wrapper
        self.repeat = repeat
>>>>>>> 755feeff
        super().__init__(**kwargs)

    def __len__(self):
        return self.len * self.repeat  # Repeat dataset like an epoch

    def _subsample(self, raster, ls):
        """Select points from raster according to line spacing"""
        # input_cell_size = 20 # Noddyverse cell size is 20 m
        ss = self.sp["sample_spacing"]  # Sample every n points along line

        x, y = np.meshgrid(
            np.arange(raster.shape[-1]),  # x, cols
            np.arange(raster.shape[-2]),  # y, rows
            indexing="xy",
        )
        x = x[::ss, ::ls]
        y = y[::ss, ::ls]
        vals = raster.numpy()[:, ::ss, ::ls].squeeze()  # shape for gridding
        # self.og_vals = vals
        # self.noise = np.zeros_like(vals)

        # Data are normalised to +-1 by this time.
        r = vals.max() - vals.min()  # 2  # config "rgb_range"
        if self.sp["noise"]["gaussian"] is not None:  # Sensor noise
            noise = (
                rng.normal(scale=0.25, size=vals.shape)
                * r
                * self.sp["noise"]["gaussian"]
            )
            # self.noise += noise
            vals += noise

        # if self.sp["noise"]["geology"] is not None:
        # Regional geology noise effect is accounted for in Noddyverse

        if self.sp["noise"]["levelling"] is not None:  # Line levelling
            for val_col in vals.T:  # noise_col, zip( ,self.noise.T)
                noise = rng.normal(scale=0.25) * r * self.sp["noise"]["levelling"]
                # noise_col += noise
                val_col += noise

        return x, y, vals

    def _grid(self, x, y, z, ls, cs_fac=4, d=180):
        """Min Curvature grid xyz at scale, with ls/cs_fac cell size.
        Params:
            d: adjustable crop factor, but 180 is best for noddyverse. 200 Max.
        """
        w, e, s, n = np.array([0, d, 0, d], dtype=np.float32)
        cs = ls / cs_fac  # Cell size is e.g. 1/4 line spacing
        gridder = vd.ScipyGridder("cubic")
        gridder = gridder.fit(coordinates=(x, y), data=z)
        grid = gridder.grid(
            data_names="forward",
            coordinates=np.meshgrid(
                np.arange(w, e, step=cs),
                np.arange(s, n, step=cs),
                indexing="xy",
            ),
        )
        grid = grid.get("forward").values.astype(np.float32)

        # w_grd = self.inp_size * scale.item()

        # w_lr = self.inp_size  # No matter what happens, lr is same size eg.48x48
        # w_hr = self.inp_size * self.scale.item()  # HR is e.g. 480*480 (10x)
        # # Max usable data is 720x720, which is around 15 times scale (cs_fac=4)
        # w_grd = w_hr if scale == 1 else w_lr

        # ##
        # # We want to grid a region that gives d size.
        # d = int(cs * self.inp_size)

        # # w0 = s0 = 0  # Pixels to move in from boundary
        # # d = 180  # Nice factors [1,10,] except 7 (and 8 if cs_fac==5).

        # # # Currently grid full extent and crop. May be better to direct grid to size.
        # # if scale == 1:
        # #     grid = grid[x0:x0+w_hr, y0:y0+w_hr]
        # # else:
        # #     grid = grid[x0:x0+w_lr, y0:y0+w_lr]

        # print(float(scale), grid.shape, np.isnan(grid).any())
        # grid = grid[:crop, :crop]

        return np.expand_dims(grid, 0)  # add channel dimension

    def _crop(self, grid, extent, scale):
        lr_e = extent[0] * scale
        lr_n = extent[1] * scale
        return grid[
            :,
            lr_e : lr_e + scale * self.inp_size,
            lr_n : lr_n + scale * self.inp_size,
        ]

    def _process(self, index, d=180):
        # d is pixels in x, y to crop NAN from (if last row/col not sampled)
        super()._process(index)

        hls = self.sp["hr_line_spacing"]  # normally set to 4
        lls = int(hls * self.scale)  # normally set in range(10)
        hr_x, hr_y, hr_z = self._subsample(self.data["gt_grid"], hls)
        lr_x, lr_y, lr_z = self._subsample(self.data["gt_grid"], lls)

        # I would like to norm prior gridding, but it breaks value ranges :(

        # Note - we use scale here as a factor describing how big HR is x LR.
        # I think this diverges from what my brain normally does.
        self.data["hr_grid"] = self.norm(self._grid(hr_x, hr_y, hr_z, ls=hls, d=d))
        self.data["lr_grid"] = self.norm(self._grid(lr_x, lr_y, lr_z, ls=lls, d=d))

        lr_extent = self.data["lr_grid"].shape[-1]
        # lr_extent = int((d / self.scale) * 4)  # cs_fac = 4

        if self.crop:
            # crop to inp_size, otherwise use full extent
            # We grid lr and hr at their full extent and crop the same patch
            # lr_extent is lr size _before_ cropping
            # lr size is self.inp_size _after_ cropping
            # hr size is self.inp_size * self.scale

            lr_e = int(
                torch.randint(low=0, high=lr_extent - self.inp_size + 1, size=(1,))
            )
            lr_n = int(
                torch.randint(low=0, high=lr_extent - self.inp_size + 1, size=(1,))
            )

            self.data["hr_grid"] = self._crop(
                self.data["hr_grid"], extent=(lr_e, lr_n), scale=self.scale
            )
            self.data["lr_grid"] = self._crop(
                self.data["lr_grid"], extent=(lr_e, lr_n), scale=1
            )

        # _DEBUG = False
        # if _DEBUG:
        #     import matplotlib.pyplot as plt
        #     import colorcet as cc
        #     from torchvision.transforms.functional import resize
        #     from torchvision.transforms import InterpolationMode

        #     fig, [
        #         [axgt, axhr, axlr],
        #         [axoff, axdgh, axdlr],
        #     ] = plt.subplots(2, 3)
        #     plt.suptitle(f"{self.scale}x gridding debug visualisations_id-{index}")

        #     axgt.set_title("gt")
        #     axgt.imshow(self.data["gt_grid"][:, :180, :180].squeeze())
        #     axhr.set_title("hr")
        #     axhr.imshow(self.data["hr_grid"].squeeze())
        #     axlr.set_title("lr")
        #     axlr.imshow(self.data["lr_grid"].squeeze())
        #     axoff.set_axis_off()
        #     axdgh.set_title("gt - hr")
        #     dgh = axdgh.imshow(
        #         (self.data["gt_grid"][:, :180, :180] - self.data["hr_grid"]).squeeze(),
        #         cmap=cc.cm.CET_D1,
        #     )
        #     plt.colorbar(dgh, ax=axdgh, location="bottom")
        #     axdlr.set_title("resize_gt - lr")
        #     dlr = axdlr.imshow(
        #         (
        #             resize(
        #                 self.data["gt_grid"][:, :180, :180],
        #                 self.data["lr_grid"].shape[1:],
        #                 InterpolationMode.BICUBIC,
        #             )
        #             - self.data["lr_grid"]
        #         ).squeeze(),
        #         cmap=cc.cm.CET_D1,
        #     )
        #     plt.colorbar(dlr, ax=axdlr, location="bottom")

        # if _DEBUG:
        #     plt.close()


@register("noddyverse_wrapper")
class NoddyverseWrapper(Dataset):
    def __init__(
        self,
        dataset,
        inp_size=None,
        scale_min=2,
        scale_max=None,
        augment=False,
        sample_q=None,
        crop=False,
    ):
        self.dataset = dataset
        self.dataset.inp_size = inp_size
<<<<<<< HEAD
        self.scale = None
=======
        self.scale = scale_min
>>>>>>> 755feeff
        self.scale_min = scale_min
        self.scale_max = scale_max or scale_min  # if not scale_max...
        self.augment = augment
        self.sample_q = sample_q  # clip hr samples to same length
        self.crop = crop

    def __len__(self):
        return len(self.dataset)

    def __getitem__(self, index):
        self.dataset.crop = self.crop
        self.dataset.scale = torch.randint(
            low=self.scale_min,
            high=self.scale_max + 1,
            size=(1,),
        )  # int(self.scale)
        data = self.dataset[index]

        data["hr_grid"] = torch.from_numpy(data["hr_grid"]).to(torch.float32)
        data["lr_grid"] = torch.from_numpy(data["lr_grid"]).to(torch.float32)
        # data contains the hr and lr grids at their correct sizes.

        hr_coord, hr_val = to_pixel_samples(data["hr_grid"].contiguous())

        if self.sample_q is not None:
            sample_lst = np.random.choice(len(hr_coord), self.sample_q, replace=False)
            hr_coord = hr_coord[sample_lst]
            hr_val = hr_val[sample_lst]

        hr_cell = torch.ones_like(hr_coord)
        hr_cell[:, 0] *= 2 / data["hr_grid"].shape[-2]
        hr_cell[:, 1] *= 2 / data["hr_grid"].shape[-1]

        return {
            "inp": data["lr_grid"],
            "coord": hr_coord,
            "cell": hr_cell,
            "gt": hr_val,
        }


def load_naprstek_synthetic(
    root="D:/luke/Noddy_data/test",
    data_txt_file="Naprstek_BaseModel1-AllValues-1nTNoise.txt",
    normalise=False,
):
    """Parse synthetic data from Naprstek's GitHub.
    Includes a plot function to mimic the presentation done in their paper.

    ~Un~fortunately, I cannot mimic the exact rainbow stretch used
    by Oasis Montaj.

    Note the grid is 600x600, nominally 5 m cell size, for 3x3 km extent.
    These data include 1 nT Gaussian noise added to the forward model.

    https://doi.org/10.1190/geo2018-0156.1
    https://github.com/TomasNaprstek/Naprstek-Smith-Interpolation/tree/master/StandAlone
    """
    from pathlib import Path
    from mlnoddy.datasets import Norm

    txt_file = next(Path(root).glob(data_txt_file))
    grid = np.loadtxt(txt_file, skiprows=1, dtype=np.float32)
    grid = torch.from_numpy(grid[:, 2]).reshape(600, 600, 1)

    # Visualise as per Naprstek and Smith
    # import colorcet as cc
    # import matplotlib.pyplot as plt
    # y = x = np.arange(start=2.5, stop=3000, step=5)
    # fig, ax = plt.subplots(figsize=(10, 10))
    # plt.title("Total field (nT)")
    # plt.imshow(
    #     grid.rot90().permute(2, 0, 1).squeeze(),
    #     origin="upper",
    #     cmap=cc.cm.CET_R1,
    #     extent=(x.min(), x.max(), y.min(), y.max()),
    #     vmin=-20,
    #     vmax=40,
    # )
    # plt.colorbar(location="top")
    # plt.xlabel("Model x position (m)")
    # plt.ylabel("Model y position (m)")
    # ax.xaxis.set_major_locator(plt.MultipleLocator(250))
    # plt.grid(which="both", axis="x", c='k')

    if normalise:
        norm = Norm(clip_min=-5000, clip_max=5000).min_max_clip
        return norm(grid.rot90().permute(2, 0, 1))
    else:
        return grid.rot90().permute(2, 0, 1)


class LargeRasterData:
    """Process large data extents to stacked patches for training/etc.
    e.g. The 30 GB state map, masked to <80 m, needs to be handled.
    We are going to patch extract it at 1 or 2 offsets, and save the
    finished patch stack to disk, for memmap loading.

    - Load the full grid
    - Run patch_extract on it for a few offsets
    - Save the resulting tensors to numpy array npy.

    """

    def __init__(self, file_path, nan_val=-99_999):
        self.file_path = Path(file_path)
        self.nan_val = nan_val

        self.cache_path = Path("C:/Users/Public/scratch/temp") / ".cached_grid.npy"
        if self.cache_path.exists():
            print(f"Loading cached grid from {self.cache_path.absolute()}")
        else:
            print(f"Caching to {self.cache_path.absolute()}")
            if self.file_path.suffix == ".tif":
                import tifffile

                np.save(self.cache_path, tifffile.imread(self.file_path))

            elif self.file_path.suffix == ".ers":
                import rasterio

                with rasterio.open(self.file_path) as src:
                    if not self.nan_val == src.nodata:
                        raise ValueError(f"Specified NaN value {self.nan_val} does not match ers metadata {src.nodata}")
                    np.save(self.cache_path, src.read(1))

        self.grid = np.load(self.cache_path, mmap_mode="c")
        self.grid = torch.from_numpy(self.grid)
        self.grid[self.grid == self.nan_val] = torch.nan

    def patch_extract(self, patch_size: int, offset: int = 0):
        """Extract a patch from the full gt grid.
        - Pad the grid to make an integer number of tiles across the extent
        - Unfold the grid into tiles, which may contain nan values
        - Drop any nan values, either from the original grid or padding

        offset: shift patch by a percentage of patch_size
        e.g. offset = 50 means top and left (iirc) are padded by .5 * patch_size,
            making tiles shift by half
        """

        s = patch_size
        off_pad = int((offset / 100) * s)
        self.off_pad = off_pad

        # Pad to make integer number of tiles across extent.
        pad_grid = torch.nn.functional.pad(
            self.grid,
            (
                off_pad,
                (s - (self.grid.shape[1] % s)),
                off_pad,
                (s - (self.grid.shape[0] % s)),
            ),
            mode="constant",
            value=torch.nan,
        )
        tiles_per_row = pad_grid.shape[1] // s
        tiles_per_column = pad_grid.shape[0] // s

        patches = pad_grid.unfold(0, s, s).unfold(1, s, s)
        patches = patches.contiguous().view(tiles_per_row * tiles_per_column, -1, s, s)

        # https://stackoverflow.com/a/64594975/10615407
        shape = patches.shape
        patches_reshaped = patches.reshape(shape[0], -1)
        patches_reshaped = patches_reshaped[~torch.any(patches_reshaped.isnan(), dim=1)]

        self.patches = patches_reshaped.reshape(
            patches_reshaped.shape[0], *shape[1:]
        ).numpy()

    def save_npy(self, out_path=None):
        if out_path is None:
            out_path = self.file_path.with_name(
                f"{self.file_path.stem}_offset_{self.off_pad}.npy"
            )
        else:
            out_path = Path(out_path)
            out_path.parent.mkdir(parents=True, exist_ok=True)
        np.save(out_path, self.patches)
        print(f"Saved patches with shape {self.patches.shape} to {out_path.absolute()}")

    def cleanup(self):
        self.cache_path.unlink()

    def _eg():
        """What I ran to generate the data I used"""
        # from datasets.noddyverse import LargeRasterData
        trainingdata = LargeRasterData(
            file_path=Path(
                "C:/Users/Public/scratch/WA_20m_Mag_Merge_v1_2020/State Map surveys/processing/WA_MAG_20m_MGA2020_sub80m_train.tif"
            )
        )
        for offset in [0, 23, 53, 79]:
            trainingdata.patch_extract(patch_size=200, offset=offset)
            trainingdata.save_npy()
        trainingdata.cleanup()

        # Finally, merge all the created .npy files into one big one:
        stacked = []
        for arr in Path(
            "C:/Users/Public/scratch/WA_20m_Mag_Merge_v1_2020/State Map surveys/processing"
        ).glob("*offset_*.npy"):
            stacked.append(np.load(arr))

        stacked = np.concatenate(stacked, axis=0)
        np.save("C:/Users/Public/scratch/sub80m_patch_stack_train.npy", stacked)


class RealDataset(Dataset):
    """Load a real survey tif and extract a patch to use as GT data.
    GT data will be subsampled and gridded in noddyvesrse.HRLRReal() to
    create HR and LR data.
    """

    def __init__(self, root_path, norm, **kwargs):
        super().__init__()
        if norm is not None:
            self.norm = Norm(
                clip_min=norm[0], clip_max=norm[1], out_vals=(0, 1)
            ).min_max_clip
            self.unorm = Norm(
                clip_min=norm[0], clip_max=norm[1], out_vals=(0, 1)
            ).inverse_mmc
        else:
            self.norm = Norm(out_vals=(0, 1)).per_sample_norm
            self.unorm = Norm(out_vals=(0, 1)).inverse_mmc

        self.root_path = Path(root_path)
        self.repeat = kwargs.get("repeat", 1)
        self.gt_patches = np.load(self.root_path, mmap_mode="r")
        self.gt_patch_size = kwargs.get("gt_patch_size")

    def __len__(self):
        return len(self.gt_patches) * self.repeat

    def __getitem__(self, index):
        idx = index % len(self.gt_patches)
        self.data = {}
        self.data["gt_grid"] = self.gt_patches[idx]

        return self.data


@register("real_dataset")
class HRLRReal(RealDataset):
    def __init__(
        self,
        root_path=None,
        **kwargs,
    ):
        self.sp = {
            "hr_line_spacing": kwargs.get("hr_line_spacing", 4),
            "sample_spacing": kwargs.get("sample_spacing", 1),
            "heading": kwargs.get("heading", "NS"),  # "EW" untested
        }
        kwargs["model_dir"] = root_path
        self.scale = None  # init params
        super().__init__(root_path, **kwargs)

    def _subsample(self, raster, ls):
        """Select points from raster according to line spacing"""
        ss = self.sp["sample_spacing"]  # Sample every n points along line

        x, y = np.meshgrid(
            np.arange(raster.shape[-1]),  # x, cols
            np.arange(raster.shape[-2]),  # y, rows
            indexing="xy",
        )
        x = x[::ss, ::ls]
        y = y[::ss, ::ls]
        vals = raster[:, ::ss, ::ls].squeeze()  # shape for gridding
        return x, y, vals

    def _grid(self, x, y, z, ls, cs_fac=4, d=180):
        """Min Curvature grid xyz at scale, with ls/cs_fac cell size.
        Params:
            d: adjustable crop factor, but 180 is best for noddyverse. 200 Max.
        """
        w, e, s, n = np.array([0, d, 0, d], dtype=np.float32)
        cs = ls / cs_fac  # Cell size is e.g. 1/4 line spacing
        gridder = vd.ScipyGridder("cubic")
        gridder = gridder.fit(coordinates=(x, y), data=z)
        grid = gridder.grid(
            data_names="forward",
            coordinates=np.meshgrid(
                np.arange(w, e, step=cs),
                np.arange(s, n, step=cs),
                indexing="xy",
            ),
        )
        grid = grid.get("forward").values.astype(np.float32)

        return np.expand_dims(grid, 0)  # add channel dimension

    def process(self, d=180):
        # d is pixels in x, y to crop NAN from (if last row/col not sampled)
        hls = self.sp["hr_line_spacing"]  # normally set to 4
        lls = int(hls * self.scale)  # normally set in range(10)
        hr_x, hr_y, hr_z = self._subsample(self.data["gt_grid"], hls)
        lr_x, lr_y, lr_z = self._subsample(self.data["gt_grid"], lls)

        self.data["hr_grid"] = self.norm(self._grid(hr_x, hr_y, hr_z, ls=hls, d=d))
        self.data["lr_grid"] = self.norm(self._grid(lr_x, lr_y, lr_z, ls=lls, d=d))


@register("real_wrapper")
class RealWrapper(Dataset):
    def __init__(
        self,
        dataset,
        inp_size=None,
        scale_min=2,
        scale_max=None,
        sample_q=None,
    ):
        self.dataset = dataset
        self.dataset.inp_size = inp_size
        self.scale = scale_min
        self.scale_min = scale_min
        self.scale_max = scale_max or scale_min  # if not scale_max...
        self.sample_q = sample_q  # clip hr samples to same length

    def __len__(self):
        return len(self.dataset)

    def __getitem__(self, index):
        self.dataset.scale = torch.randint(
            low=self.scale_min,
            high=self.scale_max + 1,
            size=(1,),
        )  # int(self.scale)

        data = self.dataset[index]
        self.dataset.process()  # d = cfg.gt_patch_size

        data["gt_grid"] = torch.from_numpy(data["gt_grid"]).to(torch.float32)
        data["hr_grid"] = torch.from_numpy(data["hr_grid"]).to(torch.float32)
        data["lr_grid"] = torch.from_numpy(data["lr_grid"]).to(torch.float32)
        # data contains the hr and lr grids at their correct sizes.

        hr_coord, hr_val = to_pixel_samples(data["hr_grid"].contiguous())

        if self.sample_q is not None:
            sample_lst = np.random.choice(len(hr_coord), self.sample_q, replace=False)
            hr_coord = hr_coord[sample_lst]
            hr_val = hr_val[sample_lst]

        hr_cell = torch.ones_like(hr_coord)
        hr_cell[:, 0] *= 2 / data["hr_grid"].shape[-2]
        hr_cell[:, 1] *= 2 / data["hr_grid"].shape[-1]

        return {
            "inp": data["lr_grid"],
            "coord": hr_coord,
            "cell": hr_cell,
            "gt": hr_val,
        }<|MERGE_RESOLUTION|>--- conflicted
+++ resolved
@@ -43,14 +43,9 @@
         }
         kwargs["model_dir"] = root_path
         self.scale = None  # init params
-<<<<<<< HEAD
-        self.inp_size = -1
-        self.is_val = False
-=======
         self.inp_size = kwargs.get("input_size", None)  # set in super init?
         self.crop = None  # set after wrapper
         self.repeat = repeat
->>>>>>> 755feeff
         super().__init__(**kwargs)
 
     def __len__(self):
@@ -245,11 +240,7 @@
     ):
         self.dataset = dataset
         self.dataset.inp_size = inp_size
-<<<<<<< HEAD
-        self.scale = None
-=======
         self.scale = scale_min
->>>>>>> 755feeff
         self.scale_min = scale_min
         self.scale_max = scale_max or scale_min  # if not scale_max...
         self.augment = augment
