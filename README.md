# Local Texture Estimator for Implicit Representation Function

<<<<<<< HEAD
This repository contains the official implementation for LTE introduced in the following paper:

[**Local Texture Estimator for Implicit Representation Function**](https://ipl.dgist.ac.kr/LTE_cvpr.pdf) (CVPR 2022)


## Installation

Our code is based on Ubuntu 20.04, pytorch 1.10.0, CUDA 11.3 (NVIDIA RTX 3090 24GB, sm86) and python 3.6.

We recommend using [conda](https://www.anaconda.com/distribution/) for installation:

```
conda env create --file environment.yaml
conda activate lte
```


## Quick Start

### 1. Download pre-trained models.

Model|Download
:-:|:-:
EDSR-baseline-LTE|[Google Drive](https://drive.google.com/file/d/108-wQJOTR41JNn_2Q-5X4p07DvgrBNSB/view?usp=sharing)
EDSR-baseline-LTE+|[Google Drive](https://drive.google.com/file/d/1k_BWZWC4tvWA0WouViHAicdTg0pHBp-W/view?usp=sharing)
RDN-LTE|[Google Drive](https://drive.google.com/file/d/1fdj5cvSopIqFi74x9rofPP9O_2HfSp7K/view?usp=sharing)
SwinIR-LTE|[Google Drive](https://drive.google.com/file/d/1DnrL86pUKwRXNLOxoK_GJdrP6IZ3y9nH/view?usp=sharing)

Model|Download
:-:|:-:
SwinIR-MetaSR|[Google Drive](https://drive.google.com/file/d/1uG8PTLRdKxO4AaFh3SNl_nFcHqeGtu4y/view?usp=sharing)
SwinIR-LIIF|[Google Drive](https://drive.google.com/file/d/1TvXXvimq-FlVB6tOye5J3xTqPv_DRl_P/view?usp=sharing)


### 2. Reproduce experiments.

**Table 1: EDSR-baseline-LTE**

```bash ./scripts/test-div2k.sh ./save/edsr-baseline-lte.pth 0```

**Table 1: RDN-LTE**

```bash ./scripts/test-div2k.sh ./save/rdn-lte.pth 0```

**Table 1: SwinIR-LTE**

```bash ./scripts/test-div2k-swin.sh ./save/swinir-lte.pth 8 0```

**Table 2: RDN-LTE**

```bash ./scripts/test-benchmark.sh ./save/rdn-lte.pth 0```

**Table 2: SwinIR-LTE**

```bash ./scripts/test-benchmark-swin.sh ./save/swinir-lte.pth 8 0```


## Train & Test

###  **EDSR-baseline-LTE**

**Train**: `python train.py --config configs/train-div2k/train_edsr-baseline-lte.yaml --gpu 0`

**Test**: `python test.py --config configs/test/test-div2k-2.yaml --model save/_train_edsr-baseline-lte/epoch-last.pth --gpu 0`

### **EDSR-baseline-LTE+**

**Train**: `python train.py --config configs/train-div2k/train_edsr-baseline-lte-fast.yaml --gpu 0`

**Test**: `python test.py --config configs/test/test-fast-div2k-2.yaml --fast True --model save/_train_edsr-baseline-lte-fast/epoch-last.pth --gpu 0`

### **RDN-LTE**

**Train**: `python train.py --config configs/train-div2k/train_rdn-lte.yaml --gpu 0,1`

**Test**: `python test.py --config configs/test/test-div2k-2.yaml --model save/_train_rdn-lte/epoch-last.pth --gpu 0`

### **SwinIR-LTE**

**Train**: `python train.py --config configs/train-div2k/train_swinir-lte.yaml --gpu 0,1,2,3`

**Test**: `python test.py --config configs/test/test-div2k-2.yaml --model save/_train_swinir-lte/epoch-last.pth --window 8 --gpu 0`

Model|Training time (# GPU)
:-:|:-:
EDSR-baseline-LTE|21h (1 GPU)
RDN-LTE|82h (2 GPU)
SwinIR-LTE|75h (4 GPU)

We use NVIDIA RTX 3090 24GB for training.


## Fourier Space

The script [Eval-Fourier-Feature-Space](https://github.com/jaewon-lee-b/lte/blob/main/Eval-Fourier-Feature-Space.ipynb) is used to generate the paper plots.


## Demo

`python demo.py --input ./demo/Urban100_img012x2.png --model save/edsr-baseline-lte.pth --scale 2 --output output.png --gpu 0`


## Citation

If you find our work useful in your research, please consider citing our paper:

```
@InProceedings{lte-jaewon-lee,
    author    = {Lee, Jaewon and Jin, Kyong Hwan},
    title     = {Local Texture Estimator for Implicit Representation Function},
    booktitle = {Proceedings of the IEEE/CVF Conference on Computer Vision and Pattern Recognition (CVPR)},
    month     = {June},
    year      = {2022},
    pages     = {1929-1938}
}
```

=======
This repository contains a fork of the official implementation for LTE.
>>>>>>> dd22d487

## Acknowledgements

This code is built on [LTE](https://github.com/jaewon-lee-b/lte)<|MERGE_RESOLUTION|>--- conflicted
+++ resolved
@@ -1,126 +1,6 @@
 # Local Texture Estimator for Implicit Representation Function
 
-<<<<<<< HEAD
-This repository contains the official implementation for LTE introduced in the following paper:
-
-[**Local Texture Estimator for Implicit Representation Function**](https://ipl.dgist.ac.kr/LTE_cvpr.pdf) (CVPR 2022)
-
-
-## Installation
-
-Our code is based on Ubuntu 20.04, pytorch 1.10.0, CUDA 11.3 (NVIDIA RTX 3090 24GB, sm86) and python 3.6.
-
-We recommend using [conda](https://www.anaconda.com/distribution/) for installation:
-
-```
-conda env create --file environment.yaml
-conda activate lte
-```
-
-
-## Quick Start
-
-### 1. Download pre-trained models.
-
-Model|Download
-:-:|:-:
-EDSR-baseline-LTE|[Google Drive](https://drive.google.com/file/d/108-wQJOTR41JNn_2Q-5X4p07DvgrBNSB/view?usp=sharing)
-EDSR-baseline-LTE+|[Google Drive](https://drive.google.com/file/d/1k_BWZWC4tvWA0WouViHAicdTg0pHBp-W/view?usp=sharing)
-RDN-LTE|[Google Drive](https://drive.google.com/file/d/1fdj5cvSopIqFi74x9rofPP9O_2HfSp7K/view?usp=sharing)
-SwinIR-LTE|[Google Drive](https://drive.google.com/file/d/1DnrL86pUKwRXNLOxoK_GJdrP6IZ3y9nH/view?usp=sharing)
-
-Model|Download
-:-:|:-:
-SwinIR-MetaSR|[Google Drive](https://drive.google.com/file/d/1uG8PTLRdKxO4AaFh3SNl_nFcHqeGtu4y/view?usp=sharing)
-SwinIR-LIIF|[Google Drive](https://drive.google.com/file/d/1TvXXvimq-FlVB6tOye5J3xTqPv_DRl_P/view?usp=sharing)
-
-
-### 2. Reproduce experiments.
-
-**Table 1: EDSR-baseline-LTE**
-
-```bash ./scripts/test-div2k.sh ./save/edsr-baseline-lte.pth 0```
-
-**Table 1: RDN-LTE**
-
-```bash ./scripts/test-div2k.sh ./save/rdn-lte.pth 0```
-
-**Table 1: SwinIR-LTE**
-
-```bash ./scripts/test-div2k-swin.sh ./save/swinir-lte.pth 8 0```
-
-**Table 2: RDN-LTE**
-
-```bash ./scripts/test-benchmark.sh ./save/rdn-lte.pth 0```
-
-**Table 2: SwinIR-LTE**
-
-```bash ./scripts/test-benchmark-swin.sh ./save/swinir-lte.pth 8 0```
-
-
-## Train & Test
-
-###  **EDSR-baseline-LTE**
-
-**Train**: `python train.py --config configs/train-div2k/train_edsr-baseline-lte.yaml --gpu 0`
-
-**Test**: `python test.py --config configs/test/test-div2k-2.yaml --model save/_train_edsr-baseline-lte/epoch-last.pth --gpu 0`
-
-### **EDSR-baseline-LTE+**
-
-**Train**: `python train.py --config configs/train-div2k/train_edsr-baseline-lte-fast.yaml --gpu 0`
-
-**Test**: `python test.py --config configs/test/test-fast-div2k-2.yaml --fast True --model save/_train_edsr-baseline-lte-fast/epoch-last.pth --gpu 0`
-
-### **RDN-LTE**
-
-**Train**: `python train.py --config configs/train-div2k/train_rdn-lte.yaml --gpu 0,1`
-
-**Test**: `python test.py --config configs/test/test-div2k-2.yaml --model save/_train_rdn-lte/epoch-last.pth --gpu 0`
-
-### **SwinIR-LTE**
-
-**Train**: `python train.py --config configs/train-div2k/train_swinir-lte.yaml --gpu 0,1,2,3`
-
-**Test**: `python test.py --config configs/test/test-div2k-2.yaml --model save/_train_swinir-lte/epoch-last.pth --window 8 --gpu 0`
-
-Model|Training time (# GPU)
-:-:|:-:
-EDSR-baseline-LTE|21h (1 GPU)
-RDN-LTE|82h (2 GPU)
-SwinIR-LTE|75h (4 GPU)
-
-We use NVIDIA RTX 3090 24GB for training.
-
-
-## Fourier Space
-
-The script [Eval-Fourier-Feature-Space](https://github.com/jaewon-lee-b/lte/blob/main/Eval-Fourier-Feature-Space.ipynb) is used to generate the paper plots.
-
-
-## Demo
-
-`python demo.py --input ./demo/Urban100_img012x2.png --model save/edsr-baseline-lte.pth --scale 2 --output output.png --gpu 0`
-
-
-## Citation
-
-If you find our work useful in your research, please consider citing our paper:
-
-```
-@InProceedings{lte-jaewon-lee,
-    author    = {Lee, Jaewon and Jin, Kyong Hwan},
-    title     = {Local Texture Estimator for Implicit Representation Function},
-    booktitle = {Proceedings of the IEEE/CVF Conference on Computer Vision and Pattern Recognition (CVPR)},
-    month     = {June},
-    year      = {2022},
-    pages     = {1929-1938}
-}
-```
-
-=======
 This repository contains a fork of the official implementation for LTE.
->>>>>>> dd22d487
 
 ## Acknowledgements
 
